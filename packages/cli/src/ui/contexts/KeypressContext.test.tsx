--- conflicted
+++ resolved
@@ -6,23 +6,16 @@
 
 import type React from 'react';
 import { renderHook, act, waitFor } from '@testing-library/react';
-<<<<<<< HEAD
-import { vi, Mock } from 'vitest';
+import type { Mock } from 'vitest';
+import { vi } from 'vitest';
+import type { Key } from './KeypressContext.js';
 import {
-  KeypressProvider,
-  useKeypressContext,
-  Key,
+  KeypressProvider, useKeypressContext,
   DRAG_COMPLETION_TIMEOUT_MS,
   DRAG_START_TIMEOUT_MS,
   MAC_DRAG_MODE_PREFIX,
   MAC_FOCUS_EVENT_OUT_OF_EDITOR,
 } from './KeypressContext.js';
-=======
-import type { Mock } from 'vitest';
-import { vi } from 'vitest';
-import type { Key } from './KeypressContext.js';
-import { KeypressProvider, useKeypressContext } from './KeypressContext.js';
->>>>>>> 6fb01ddc
 import { useStdin } from 'ink';
 import { EventEmitter } from 'node:events';
 
@@ -399,8 +392,8 @@
     let consoleWarnSpy: ReturnType<typeof vi.spyOn>;
 
     beforeEach(() => {
-      consoleLogSpy = vi.spyOn(console, 'log').mockImplementation(() => {});
-      consoleWarnSpy = vi.spyOn(console, 'warn').mockImplementation(() => {});
+      consoleLogSpy = vi.spyOn(console, 'log').mockImplementation(() => { });
+      consoleWarnSpy = vi.spyOn(console, 'warn').mockImplementation(() => { });
     });
 
     afterEach(() => {
@@ -856,4 +849,263 @@
       );
     });
   });
+});
+
+describe('Drag and Drop Handling', () => {
+  let stdin: MockStdin;
+  const mockSetRawMode = vi.fn();
+
+  const wrapper = ({ children }: { children: React.ReactNode }) => (
+    <KeypressProvider kittyProtocolEnabled={true}>{children}</KeypressProvider>
+  );
+
+  beforeEach(() => {
+    vi.clearAllMocks();
+    vi.useFakeTimers();
+    stdin = new MockStdin();
+    (useStdin as Mock).mockReturnValue({
+      stdin,
+      setRawMode: mockSetRawMode,
+    });
+  });
+
+  afterEach(() => {
+    vi.useRealTimers();
+  });
+
+  describe('isDragFocusEvent detection', () => {
+    it('should detect MAC_DRAG_MODE_PREFIX as drag focus event', async () => {
+      const keyHandler = vi.fn();
+
+      const { result } = renderHook(() => useKeypressContext(), { wrapper });
+
+      act(() => {
+        result.current.subscribe(keyHandler);
+      });
+
+      // Send MAC_DRAG_MODE_PREFIX
+      act(() => {
+        stdin.pressKey({
+          name: undefined,
+          ctrl: false,
+          meta: false,
+          shift: false,
+          paste: false,
+          sequence: MAC_DRAG_MODE_PREFIX,
+        });
+      });
+
+      // Should not broadcast the drag focus event itself
+      expect(keyHandler).not.toHaveBeenCalled();
+    });
+
+    it('should detect MAC_FOCUS_EVENT_OUT_OF_EDITOR as drag focus event', async () => {
+      const keyHandler = vi.fn();
+
+      const { result } = renderHook(() => useKeypressContext(), { wrapper });
+
+      act(() => {
+        result.current.subscribe(keyHandler);
+      });
+
+      // Send MAC_FOCUS_EVENT_OUT_OF_EDITOR
+      act(() => {
+        stdin.pressKey({
+          name: undefined,
+          ctrl: false,
+          meta: false,
+          shift: false,
+          paste: false,
+          sequence: MAC_FOCUS_EVENT_OUT_OF_EDITOR,
+        });
+      });
+
+      // Should not broadcast the drag focus event itself
+      expect(keyHandler).not.toHaveBeenCalled();
+    });
+  });
+
+  describe('drag collection and completion', () => {
+    it('should collect single character inputs during drag mode', async () => {
+      const keyHandler = vi.fn();
+
+      const { result } = renderHook(() => useKeypressContext(), { wrapper });
+
+      act(() => {
+        result.current.subscribe(keyHandler);
+      });
+
+      // Start drag mode
+      act(() => {
+        stdin.pressKey({
+          name: undefined,
+          ctrl: false,
+          meta: false,
+          shift: false,
+          paste: false,
+          sequence: MAC_DRAG_MODE_PREFIX,
+        });
+      });
+
+      // Send single character
+      act(() => {
+        stdin.pressKey({
+          name: undefined,
+          ctrl: false,
+          meta: false,
+          shift: false,
+          paste: false,
+          sequence: 'a',
+        });
+      });
+
+      // Character should not be immediately broadcast
+      expect(keyHandler).not.toHaveBeenCalled();
+
+      // Fast-forward to completion timeout
+      act(() => {
+        vi.advanceTimersByTime(DRAG_COMPLETION_TIMEOUT_MS);
+      });
+
+      // Should broadcast the collected path as paste
+      expect(keyHandler).toHaveBeenCalledWith(
+        expect.objectContaining({
+          paste: true,
+          sequence: 'a',
+        }),
+      );
+    });
+
+    it('should collect multiple characters and complete on timeout', async () => {
+      const keyHandler = vi.fn();
+
+      const { result } = renderHook(() => useKeypressContext(), { wrapper });
+
+      act(() => {
+        result.current.subscribe(keyHandler);
+      });
+
+      // Start drag mode
+      act(() => {
+        stdin.pressKey({
+          name: undefined,
+          ctrl: false,
+          meta: false,
+          shift: false,
+          paste: false,
+          sequence: MAC_DRAG_MODE_PREFIX,
+        });
+      });
+
+      // Send multiple characters
+      act(() => {
+        stdin.pressKey({
+          name: undefined,
+          ctrl: false,
+          meta: false,
+          shift: false,
+          paste: false,
+          sequence: 'p',
+        });
+      });
+
+      act(() => {
+        stdin.pressKey({
+          name: undefined,
+          ctrl: false,
+          meta: false,
+          shift: false,
+          paste: false,
+          sequence: 'a',
+        });
+      });
+
+      act(() => {
+        stdin.pressKey({
+          name: undefined,
+          ctrl: false,
+          meta: false,
+          shift: false,
+          paste: false,
+          sequence: 't',
+        });
+      });
+
+      act(() => {
+        stdin.pressKey({
+          name: undefined,
+          ctrl: false,
+          meta: false,
+          shift: false,
+          paste: false,
+          sequence: 'h',
+        });
+      });
+
+      // Characters should not be immediately broadcast
+      expect(keyHandler).not.toHaveBeenCalled();
+
+      // Fast-forward to completion timeout
+      act(() => {
+        vi.advanceTimersByTime(DRAG_COMPLETION_TIMEOUT_MS);
+      });
+
+      // Should broadcast the collected path as paste
+      expect(keyHandler).toHaveBeenCalledWith(
+        expect.objectContaining({
+          paste: true,
+          sequence: 'path',
+        }),
+      );
+    });
+
+    it('should timeout and reset if no characters received after drag start', async () => {
+      const keyHandler = vi.fn();
+
+      const { result } = renderHook(() => useKeypressContext(), { wrapper });
+
+      act(() => {
+        result.current.subscribe(keyHandler);
+      });
+
+      // Start drag mode
+      act(() => {
+        stdin.pressKey({
+          name: undefined,
+          ctrl: false,
+          meta: false,
+          shift: false,
+          paste: false,
+          sequence: MAC_DRAG_MODE_PREFIX,
+        });
+      });
+
+      // No characters sent, just timeout
+      act(() => {
+        vi.advanceTimersByTime(DRAG_START_TIMEOUT_MS);
+      });
+
+      // Should not broadcast anything
+      expect(keyHandler).not.toHaveBeenCalled();
+
+      // Subsequent normal keys should work normally
+      act(() => {
+        stdin.pressKey({
+          name: 'a',
+          ctrl: false,
+          meta: false,
+          shift: false,
+          paste: false,
+          sequence: 'a',
+        });
+      });
+
+      expect(keyHandler).toHaveBeenCalledWith(
+        expect.objectContaining({
+          name: 'a',
+          sequence: 'a',
+        }),
+      );
+    });
+  });
 });