--- conflicted
+++ resolved
@@ -310,7 +310,20 @@
       }
 
       if (key.paste) {
-<<<<<<< HEAD
+        // Record paste time to prevent accidental auto-submission
+        setRecentPasteTime(Date.now());
+
+        // Clear any existing paste timeout
+        if (pasteTimeoutRef.current) {
+          clearTimeout(pasteTimeoutRef.current);
+        }
+
+        // Clear the paste protection after a safe delay
+        pasteTimeoutRef.current = setTimeout(() => {
+          setRecentPasteTime(null);
+          pasteTimeoutRef.current = null;
+        }, 500);
+
         const content = key.sequence || '';
         const contentLen = toCodePoints(content).length;
         if (contentLen > LARGE_PASTE_CHAR_THRESHOLD) {
@@ -325,24 +338,6 @@
         } else {
           buffer.handleInput(key);
         }
-=======
-        // Record paste time to prevent accidental auto-submission
-        setRecentPasteTime(Date.now());
-
-        // Clear any existing paste timeout
-        if (pasteTimeoutRef.current) {
-          clearTimeout(pasteTimeoutRef.current);
-        }
-
-        // Clear the paste protection after a safe delay
-        pasteTimeoutRef.current = setTimeout(() => {
-          setRecentPasteTime(null);
-          pasteTimeoutRef.current = null;
-        }, 500);
-
-        // Ensure we never accidentally interpret paste as regular input.
-        buffer.handleInput(key);
->>>>>>> 127d9205
         return;
       }
 
@@ -667,13 +662,10 @@
       reverseSearchActive,
       textBeforeReverseSearch,
       cursorPosition,
-<<<<<<< HEAD
+      recentPasteTime,
       tryDeletePlaceholderAtCursor,
       expandPlaceholders,
       insertAtOffsetWithAutoSpaces,
-=======
-      recentPasteTime,
->>>>>>> 127d9205
     ],
   );
 
